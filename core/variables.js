--- conflicted
+++ resolved
@@ -47,7 +47,8 @@
   if (root instanceof Blockly.Block) {
     // Root is Block.
     blocks = root.getDescendants();
-  } else if (root.getAllBlocks) {
+  } else if (root instanceof Blockly.Workspace ||
+      root instanceof Blockly.WorkspaceSvg) {
     // Root is Workspace.
     blocks = root.getAllBlocks();
   } else {
@@ -55,15 +56,6 @@
   }
   var variableHash = Object.create(null);
   // Iterate through every block and add each variable to the hash.
-<<<<<<< HEAD
-  for (var i = 0; i < blocks.length; i++) {
-    var blockVariables = blocks[i].getVars();
-    for (var j = 0; j < blockVariables.length; j++) {
-      var varName = blockVariables[j];
-      // Variable name may be null if the block is only half-built.
-      if (varName) {
-        variableHash[varName.toLowerCase()] = varName;
-=======
   for (var x = 0; x < blocks.length; x++) {
     var blockVariables = blocks[x].getVars();
     if (blockVariables) {
@@ -73,7 +65,6 @@
         if (varName) {
           variableHash[varName.toLowerCase()] = varName;
         }
->>>>>>> 97801a0e
       }
     }
   }
@@ -127,78 +118,146 @@
 Blockly.Variables.flyoutCategory = function(workspace) {
   var variableList = workspace.variableList;
   variableList.sort(goog.string.caseInsensitiveCompare);
-  // In addition to the user's variables, we also want to display the default
-  // variable name at the top.  We also don't want this duplicated if the
-  // user has created a variable of the same name.
-  goog.array.remove(variableList, Blockly.Msg.VARIABLES_DEFAULT_NAME);
-  variableList.unshift(Blockly.Msg.VARIABLES_DEFAULT_NAME);
 
   var xmlList = [];
   var button = goog.dom.createDom('button');
   button.setAttribute('text', 'Create variable');
   xmlList.push(button);
 
-  if (Blockly.Blocks['variables_set']) {
-    // <block type="variables_set" gap="20">
-    //   <field name="VAR">item</field>
-    // </block>
-    var block = goog.dom.createDom('block');
-    block.setAttribute('type', 'variables_set');
-    if (Blockly.Blocks['math_change']) {
-      block.setAttribute('gap', 8);
-    } else {
-      block.setAttribute('gap', 24);
-    }
-    var field = goog.dom.createDom('field', null, variableList[0]);
-    field.setAttribute('name', 'VAR');
-    block.appendChild(field);
-    xmlList.push(block);
-  }
-  if (Blockly.Blocks['math_change']) {
-    // <block type="math_change">
-    //   <value name="DELTA">
-    //     <shadow type="math_number">
-    //       <field name="NUM">1</field>
-    //     </shadow>
-    //   </value>
-    // </block>
-    var block = goog.dom.createDom('block');
-    block.setAttribute('type', 'math_change');
-    if (Blockly.Blocks['variables_get']) {
-      block.setAttribute('gap', 20);
-    }
-    var value = goog.dom.createDom('value');
-    value.setAttribute('name', 'DELTA');
-    block.appendChild(value);
-
-    var shadowBlock = goog.dom.createDom('shadow');
-    shadowBlock.setAttribute('type', 'math_number');
-    value.appendChild(shadowBlock);
-
-    var field = goog.dom.createDom('field', null, '1');
-    field.setAttribute('name', 'NUM');
-    shadowBlock.appendChild(field);
-
-    xmlList.push(block);
-  }
 
   for (var i = 0; i < variableList.length; i++) {
-    if (Blockly.Blocks['variables_get']) {
-      // <block type="variables_get" gap="8">
-      //   <field name="VAR">item</field>
+    if (Blockly.Blocks['data_variable']) {
+      // <block type="data_variable">
+      //   <value name="VARIABLE">
+      //     <shadow type="data_variablemenu"></shadow>
+      //   </value>
       // </block>
       var block = goog.dom.createDom('block');
-      block.setAttribute('type', 'variables_get');
-      if (Blockly.Blocks['variables_set']) {
-        block.setAttribute('gap', 8);
-      }
-      var field = goog.dom.createDom('field', null, variableList[i]);
-      field.setAttribute('name', 'VAR');
-      block.appendChild(field);
+      block.setAttribute('type', 'data_variable');
+      block.setAttribute('gap', 8);
+      block.appendChild(Blockly.Variables.createVariableDom_());
       xmlList.push(block);
     }
   }
+
+  if (xmlList.length > 1) { // The button is always there.
+    xmlList[xmlList.length - 1].setAttribute('gap', 24);
+
+    if (Blockly.Blocks['data_setvariableto']) {
+      // <block type="data_setvariableto" gap="20">
+      //   <value name="VARIABLE">
+      //    <shadow type="data_variablemenu"></shadow>
+      //   </value>
+      //   <value name="VALUE">
+      //     <shadow type="math_number">
+      //       <field name="NUM">0</field>
+      //     </shadow>
+      //   </value>
+      // </block>
+      var block = goog.dom.createDom('block');
+      block.setAttribute('type', 'data_setvariableto');
+      block.setAttribute('gap', 8);
+      block.appendChild(Blockly.Variables.createVariableDom_());
+      block.appendChild(Blockly.Variables.createMathNumberDom_());
+      xmlList.push(block);
+    }
+    if (Blockly.Blocks['data_changevariableby']) {
+      // <block type="data_changevariableby">
+      //   <value name="VARIABLE">
+      //    <shadow type="data_variablemenu"></shadow>
+      //   </value>
+      //   <value name="VALUE">
+      //     <shadow type="math_number">
+      //       <field name="NUM">0</field>
+      //     </shadow>
+      //   </value>
+      // </block>
+      var block = goog.dom.createDom('block');
+      block.setAttribute('type', 'data_changevariableby');
+      block.setAttribute('gap', 8);
+      block.appendChild(Blockly.Variables.createVariableDom_());
+      block.appendChild(Blockly.Variables.createMathNumberDom_());
+      xmlList.push(block);
+    }
+    if (Blockly.Blocks['data_showvariable']) {
+      // <block type="data_showvariable">
+      //   <value name="VARIABLE">
+      //     <shadow type="data_variablemenu"></shadow>
+      //   </value>
+      // </block>
+      var block = goog.dom.createDom('block');
+      block.setAttribute('type', 'data_showvariable');
+      block.setAttribute('gap', 8);
+      block.appendChild(Blockly.Variables.createVariableDom_());
+      xmlList.push(block);
+    }
+    if (Blockly.Blocks['data_hidevariable']) {
+      // <block type="data_showvariable">
+      //   <value name="VARIABLE">
+      //     <shadow type="data_variablemenu"></shadow>
+      //   </value>
+      // </block>
+      var block = goog.dom.createDom('block');
+      block.setAttribute('type', 'data_showvariable');
+      block.appendChild(Blockly.Variables.createVariableDom_());
+      xmlList.push(block);
+    }
+  }
   return xmlList;
+};
+
+/**
+ * Create a dom element for a value tag with the given name attribute.
+ * @param {string} name The value to use for the name attribute.
+ * @return {!Element} An XML element: <value name="name"></value>
+ */
+Blockly.Variables.createValueDom_ = function(name) {
+  var value = goog.dom.createDom('value');
+  value.setAttribute('name', name);
+  return value;
+};
+
+/**
+ * Create a dom element for a shadow tag with the given tupe attribute.
+ * @param {string} type The value to use for the type attribute.
+ * @return {!Element} An XML element: <shadow type="type"></shadow>
+ */
+Blockly.Variables.createShadowDom_ = function(type) {
+  var shadow = goog.dom.createDom('shadow');
+  shadow.setAttribute('type', type);
+  return shadow;
+};
+
+/**
+ * Create a dom element for value tag with a shadow variable inside.
+ * @return {!Element} An XML element.
+ */
+Blockly.Variables.createVariableDom_ = function() {
+  //   <value name="VARIABLE">
+  //     <shadow type="data_variablemenu"></shadow>
+  //   </value>
+  var value = Blockly.Variables.createValueDom_('VARIABLE');
+  value.appendChild(Blockly.Variables.createShadowDom_('data_variablemenu'));
+  return value;
+};
+
+/**
+ * Create a dom element for value tag with a shadow number inside.
+ * @return {!Element} An XML element.
+ */
+Blockly.Variables.createMathNumberDom_ = function() {
+  //   <value name="VALUE">
+  //     <shadow type="math_number">
+  //       <field name="NUM">0</field>
+  //     </shadow>
+  //   </value>
+  var value = Blockly.Variables.createValueDom_('VALUE');
+  var shadow = Blockly.Variables.createShadowDom_('math_number');
+  var field = goog.dom.createDom('field', null, '0');
+  field.setAttribute('name', 'NUM');
+  shadow.appendChild(field);
+  value.appendChild(shadow);
+  return value;
 };
 
 /**
