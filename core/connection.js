--- conflicted
+++ resolved
@@ -51,7 +51,6 @@
 };
 
 /**
-<<<<<<< HEAD
  * Constant for identifying connections that accept a boolean.
  * @const
  */
@@ -70,8 +69,6 @@
 Blockly.Connection.NUMBER = 3;
 
 /**
-=======
->>>>>>> 016d2e74
  * Constants for checking whether two connections are compatible.
  */
 Blockly.Connection.CAN_CONNECT = 0;
@@ -240,10 +237,7 @@
     // Other connection is already connected to something.
     // Disconnect it and reattach it or bump it as needed.
     var orphanBlock = otherConnection.targetBlock();
-<<<<<<< HEAD
-=======
     orphanBlock.setParent(null);
->>>>>>> 016d2e74
     // Displaced shadow blocks dissolve rather than reattaching or bumping.
     if (orphanBlock.isShadow()) {
       // Save the shadow block so that field values are preserved.
@@ -356,11 +350,7 @@
   }
   first.targetConnection = second;
   second.targetConnection = first;
-<<<<<<< HEAD
-};
-=======
-}
->>>>>>> 016d2e74
+};
 
 /**
  * Does the given block have one and only one connection point that will accept
